# Core HTTP, OAuth and Azure SDKs
<<<<<<< HEAD
requests==2.28.1                     # HTTP client
msal==1.32.3                         # ADAL/Msal OAuth2 flows
azure-functions==1.14.0              # Azure Functions Python worker SDK
=======
requests==2.32.2                     # HTTP client
msal==1.22.0                         # ADAL/Msal OAuth2 flows
azure-functions==1.22.1              # Azure Functions Python worker SDK
>>>>>>> 2ac854c9
azure-functions-devops-build         # (if you use DevOps build tasks)
azure-identity==1.12.0               # Managed identity & credential libraries
azure-keyvault-certificates==4.7.0   # Key Vault certificate retrieval
azure-keyvault-secrets==4.9.0        # Key Vault secret retrieval
azure-identity==1.16.1               # Managed identity & credential libraries
azure-keyvault-certificates==4.9.0   # Key Vault certificate retrieval
azure-keyvault-secrets==4.9.0        # Key Vault secret retrieval
azure-keyvault-keys==4.7.0           # Key Vault key operations
azure-storage-blob==12.25.1          # Blob storage SDK

# LDAP + LDAPS + NTLM/Kerberos
ldap3==2.9.1                         # RFC-compliant LDAP v3 client
pycryptodome>=3.15.0                 # Provides MD4 for NTLM
winkerberos; platform_system=="Windows"    # Kerberos/SPNEGO on Windows<|MERGE_RESOLUTION|>--- conflicted
+++ resolved
@@ -1,13 +1,7 @@
 # Core HTTP, OAuth and Azure SDKs
-<<<<<<< HEAD
-requests==2.28.1                     # HTTP client
+requests==2.32.2                     # HTTP client
 msal==1.32.3                         # ADAL/Msal OAuth2 flows
-azure-functions==1.14.0              # Azure Functions Python worker SDK
-=======
-requests==2.32.2                     # HTTP client
-msal==1.22.0                         # ADAL/Msal OAuth2 flows
 azure-functions==1.22.1              # Azure Functions Python worker SDK
->>>>>>> 2ac854c9
 azure-functions-devops-build         # (if you use DevOps build tasks)
 azure-identity==1.12.0               # Managed identity & credential libraries
 azure-keyvault-certificates==4.7.0   # Key Vault certificate retrieval
