--- conflicted
+++ resolved
@@ -3,15 +3,12 @@
 msal==1.22.0                         # ADAL/Msal OAuth2 flows
 azure-functions==1.22.1              # Azure Functions Python worker SDK
 azure-functions-devops-build         # (if you use DevOps build tasks)
-<<<<<<< HEAD
 azure-identity==1.12.0               # Managed identity & credential libraries
 azure-keyvault-certificates==4.7.0   # Key Vault certificate retrieval
 azure-keyvault-secrets==4.9.0        # Key Vault secret retrieval
-=======
 azure-identity==1.16.1               # Managed identity & credential libraries
 azure-keyvault-certificates==4.9.0   # Key Vault certificate retrieval
-azure-keyvault-secrets==4.7.0        # Key Vault secret retrieval
->>>>>>> 55f61c9c
+azure-keyvault-secrets==4.9.0        # Key Vault secret retrieval
 azure-keyvault-keys==4.7.0           # Key Vault key operations
 azure-storage-blob==12.25.1          # Blob storage SDK
 
